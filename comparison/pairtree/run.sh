#!/bin/bash
set -euo pipefail
#command -v parallel > /dev/null || module load gnu-parallel

BASEDIR=~/work/pairtree
EXPTSDIR=~/work/pairtree-experiments
SCRIPTDIR=$(dirname "$(readlink -f "$0")")
JOBDIR=~/jobs
PYTHON3=$HOME/.apps/miniconda3/bin/python3

PARALLEL=40
TREE_CHAINS=$PARALLEL
TREES_PER_CHAIN=3000
PHI_ITERATIONS=10000
PHI_FITTER=projection
THINNED_FRAC=1.0
BURNIN=0.333333

BATCH=sims.smallalpha.pairtree
<<<<<<< HEAD
PAIRTREE_INPUTS_DIR=$EXPTSDIR/inputs/$BATCH
TRUTH_DIR=$BASEDIR/scratch/results/sims.smallalpha.truth
=======
PAIRTREE_INPUTS_DIR=$BASEDIR/scratch/inputs/$BATCH
TRUTH_DIR=$BASEDIR/scratch/results/sims.smallalpha.truth
PAIRTREE_RESULTS_DIR=$BASEDIR/scratch/results/${BATCH}.${PHI_FITTER}

BATCH=steph.xeno.pairtree.hbstruct
PAIRTREE_INPUTS_DIR=$EXPTSDIR/inputs/steph.xeno.pairtree
>>>>>>> 2cb784eb
PAIRTREE_RESULTS_DIR=$BASEDIR/scratch/results/${BATCH}.${PHI_FITTER}

#BATCH=steph.congraph
#PAIRTREE_INPUTS_DIR=$EXPTSDIR/inputs/steph.xeno.pairtree
#PAIRTREE_RESULTS_DIR=$BASEDIR/scratch/results/${BATCH}.${PHI_FITTER}

source $SCRIPTDIR/util.sh

function run_pairtree {
  for ssmfn in $PAIRTREE_INPUTS_DIR/*.ssm; do
    runid=$(basename $ssmfn | cut -d. -f1)
    outdir="$PAIRTREE_RESULTS_DIR/$runid"
    resultsfn="$outdir/$runid.results.npz"
    #[[  $runid =~ K100_ ]] || continue
    #is_big_K $runid && continue
    is_run_complete $resultsfn && continue
    #[[ -f $resultsfn ]] || continue

    jobfn=$(mktemp)
    cmd=""
    cmd+="#!/bin/bash\n"
    cmd+="#SBATCH --nodes=1\n"
    cmd+="#SBATCH --ntasks=$PARALLEL\n"
    cmd+="#SBATCH --mem=20GB\n"
    cmd+="#SBATCH --time=95:59:00\n"
    cmd+="#SBATCH --job-name pairtree_$runid\n"
    cmd+="#SBATCH --output=$JOBDIR/slurm_pairtree_${runid}_%j.txt\n"
    cmd+="#SBATCH --partition=cpu\n"
    cmd+="#SBATCH --mail-type=NONE\n"

    cmd+="mkdir -p $outdir && cd $outdir && "
    cmd+="TIMEFORMAT='%R %U %S'; time ( "
    cmd+="OMP_NUM_THREADS=1  "
    cmd+="$PYTHON3 $BASEDIR/bin/pairtree "
    cmd+="--seed 1 "
    cmd+="--parallel $PARALLEL "
    cmd+="--tree-chains $TREE_CHAINS "
    cmd+="--trees-per-chain $TREES_PER_CHAIN "
    cmd+="--phi-iterations $PHI_ITERATIONS "
    cmd+="--phi-fitter $PHI_FITTER "
    cmd+="--params $PAIRTREE_INPUTS_DIR/${runid}.params.json "
    cmd+="--thinned-frac $THINNED_FRAC "
    cmd+="--burnin $BURNIN "
    cmd+="--gamma 0.7 "
    cmd+="--zeta 0.7 "
    cmd+="--iota 0.7 "
    #cmd+="--only-build-tensor "
    #cmd+="--verbose "
    cmd+="$PAIRTREE_INPUTS_DIR/$runid.ssm "
    cmd+="$resultsfn "
    cmd+=">$runid.stdout "
    cmd+="2>$runid.stderr) 2>$runid.time "

<<<<<<< HEAD
        #"--only-build-tensor" \
        #"--verbose" \
      echo "mkdir -p $outdir && cd $outdir && " \
        "TIMEFORMAT='%R %U %S'; time (" \
        "OMP_NUM_THREADS=1 " \
        "python3 $BASEDIR/bin/pairtree" \
        "--seed 1" \
        "--parallel $PARALLEL" \
        "--tree-chains $TREE_CHAINS" \
        "--trees-per-chain $TREES_PER_CHAIN" \
        "--phi-iterations $PHI_ITERATIONS" \
        "--phi-fitter $PHI_FITTER" \
        "--params $PAIRTREE_INPUTS_DIR/${runid}.params.json" \
        "--thinned-frac $THINNED_FRAC" \
        "--burnin $BURNIN" \
        "--gamma 0.7" \
        "--zeta 0.7" \
        "--iota 0.7" \
        "$PAIRTREE_INPUTS_DIR/$runid.ssm" \
        "$resultsfn" \
        ">$runid.stdout" \
        "2>$runid.stderr) 2>$runid.time"
    ) #> $jobfn
    #sbatch $jobfn
=======
    echo -e $cmd > $jobfn
    sbatch $jobfn
>>>>>>> 2cb784eb
    rm $jobfn
  done
}

function create_neutree {
  for resultsfn in $PAIRTREE_RESULTS_DIR/*/*.results.npz; do
    outdir=$(dirname $resultsfn)
    runid=$(basename $resultsfn | cut -d. -f1)
    basepath="${outdir}/${runid}"
    #is_big_K $runid || continue
    is_run_complete $resultsfn || continue

    (
      cmd="cd $outdir && "
      cmd+="OMP_NUM_THREADS=1 $PYTHON3 $SCRIPTDIR/convert_outputs.py "
      cmd+="$resultsfn "
      cmd+="${PAIRTREE_INPUTS_DIR}/${runid}.hbstruct.params.json "
      cmd+="${basepath}.neutree.pickle "
      echo $cmd
    )
  done
}

function create_mutrel_from_clustrel {
  for resultsfn in $PAIRTREE_RESULTS_DIR/*/*.results.npz; do
    outdir=$(dirname $resultsfn)
    runid=$(basename $resultsfn | cut -d. -f1)
    basepath="${outdir}/${runid}"
    #is_big_K $runid || continue
    is_run_complete $resultsfn || continue

    (
      cmd="cd $outdir && "
      cmd+="OMP_NUM_THREADS=1 $PYTHON3 $SCRIPTDIR/make_mutrel_from_clustrel.py "
      cmd+="$resultsfn "
      cmd+="${basepath}.clustrel_mutrel.npz "
      echo $cmd
    )
  done
}

function main {
  run_pairtree #| grep python3 | parallel -j2 --halt 1 --eta
  #create_neutree | parallel -j80 --halt 1 --eta
  #create_mutrel_from_clustrel | sort --random-sort | parallel -j5 --halt 1 --eta
}

main<|MERGE_RESOLUTION|>--- conflicted
+++ resolved
@@ -17,17 +17,7 @@
 BURNIN=0.333333
 
 BATCH=sims.smallalpha.pairtree
-<<<<<<< HEAD
 PAIRTREE_INPUTS_DIR=$EXPTSDIR/inputs/$BATCH
-TRUTH_DIR=$BASEDIR/scratch/results/sims.smallalpha.truth
-=======
-PAIRTREE_INPUTS_DIR=$BASEDIR/scratch/inputs/$BATCH
-TRUTH_DIR=$BASEDIR/scratch/results/sims.smallalpha.truth
-PAIRTREE_RESULTS_DIR=$BASEDIR/scratch/results/${BATCH}.${PHI_FITTER}
-
-BATCH=steph.xeno.pairtree.hbstruct
-PAIRTREE_INPUTS_DIR=$EXPTSDIR/inputs/steph.xeno.pairtree
->>>>>>> 2cb784eb
 PAIRTREE_RESULTS_DIR=$BASEDIR/scratch/results/${BATCH}.${PHI_FITTER}
 
 #BATCH=steph.congraph
@@ -81,35 +71,8 @@
     cmd+=">$runid.stdout "
     cmd+="2>$runid.stderr) 2>$runid.time "
 
-<<<<<<< HEAD
-        #"--only-build-tensor" \
-        #"--verbose" \
-      echo "mkdir -p $outdir && cd $outdir && " \
-        "TIMEFORMAT='%R %U %S'; time (" \
-        "OMP_NUM_THREADS=1 " \
-        "python3 $BASEDIR/bin/pairtree" \
-        "--seed 1" \
-        "--parallel $PARALLEL" \
-        "--tree-chains $TREE_CHAINS" \
-        "--trees-per-chain $TREES_PER_CHAIN" \
-        "--phi-iterations $PHI_ITERATIONS" \
-        "--phi-fitter $PHI_FITTER" \
-        "--params $PAIRTREE_INPUTS_DIR/${runid}.params.json" \
-        "--thinned-frac $THINNED_FRAC" \
-        "--burnin $BURNIN" \
-        "--gamma 0.7" \
-        "--zeta 0.7" \
-        "--iota 0.7" \
-        "$PAIRTREE_INPUTS_DIR/$runid.ssm" \
-        "$resultsfn" \
-        ">$runid.stdout" \
-        "2>$runid.stderr) 2>$runid.time"
-    ) #> $jobfn
-    #sbatch $jobfn
-=======
     echo -e $cmd > $jobfn
     sbatch $jobfn
->>>>>>> 2cb784eb
     rm $jobfn
   done
 }
