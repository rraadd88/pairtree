#!/bin/bash
set -euo pipefail
#command -v parallel > /dev/null || module load gnu-parallel

BASEDIR=~/work/pairtree
EXPTSDIR=~/work/pairtree-experiments
SCRIPTDIR=$(dirname "$(readlink -f "$0")")
JOBDIR=~/jobs
PYTHON3=$HOME/.apps/miniconda3/bin/python3

PARALLEL=40
TREE_CHAINS=$PARALLEL
TREES_PER_CHAIN=3000
PHI_ITERATIONS=10000
PHI_FITTER=projection
THINNED_FRAC=1.0
BURNIN=0.333333

<<<<<<< HEAD
#BATCH=sims.smallalpha.pairtree.new
#PAIRTREE_INPUTS_DIR=$BASEDIR/scratch/inputs/sims.smallalpha.pairtree
#TRUTH_DIR=$BASEDIR/scratch/results/sims.smallalpha.truth
#PAIRTREE_RESULTS_DIR=$BASEDIR/scratch/results/${BATCH}.${PHI_FITTER}
=======
BATCH=sims.smallalpha.pairtree
PAIRTREE_INPUTS_DIR=$BASEDIR/scratch/inputs/$BATCH
TRUTH_DIR=$BASEDIR/scratch/results/sims.smallalpha.truth
PAIRTREE_RESULTS_DIR=$BASEDIR/scratch/results/${BATCH}.${PHI_FITTER}
>>>>>>> 30a6be69

BATCH=steph.xeno.pairtree.hbstruct
PAIRTREE_INPUTS_DIR=$EXPTSDIR/inputs/steph.xeno.pairtree
PAIRTREE_RESULTS_DIR=$BASEDIR/scratch/results/${BATCH}.${PHI_FITTER}

source $SCRIPTDIR/util.sh

function run_pairtree {
  for ssmfn in $PAIRTREE_INPUTS_DIR/*.ssm; do
    runid=$(basename $ssmfn | cut -d. -f1)
    outdir="$PAIRTREE_RESULTS_DIR/$runid"
    resultsfn="$outdir/$runid.results.npz"
    #[[  $runid =~ K100_ ]] || continue
    #is_big_K $runid && continue
    is_run_complete $resultsfn && continue
    #[[ -f $resultsfn ]] || continue

    jobfn=$(mktemp)
    cmd=""
    cmd+="#!/bin/bash\n"
    cmd+="#SBATCH --nodes=1\n"
    cmd+="#SBATCH --ntasks=$PARALLEL\n"
    cmd+="#SBATCH --mem=20GB\n"
    cmd+="#SBATCH --time=95:59:00\n"
    cmd+="#SBATCH --job-name pairtree_$runid\n"
    cmd+="#SBATCH --output=$JOBDIR/slurm_pairtree_${runid}_%j.txt\n"
    cmd+="#SBATCH --partition=cpu\n"
    cmd+="#SBATCH --mail-type=NONE\n"

    cmd+="mkdir -p $outdir && cd $outdir && "
    cmd+="TIMEFORMAT='%R %U %S'; time ( "
    cmd+="OMP_NUM_THREADS=1  "
    cmd+="$PYTHON3 $BASEDIR/bin/pairtree "
    cmd+="--seed 1 "
    cmd+="--parallel $PARALLEL "
    cmd+="--tree-chains $TREE_CHAINS "
    cmd+="--trees-per-chain $TREES_PER_CHAIN "
    cmd+="--phi-iterations $PHI_ITERATIONS "
    cmd+="--phi-fitter $PHI_FITTER "
    cmd+="--params $PAIRTREE_INPUTS_DIR/${runid}.params.json "
    cmd+="--thinned-frac $THINNED_FRAC "
    cmd+="--burnin $BURNIN "
    cmd+="--gamma 0.7 "
    cmd+="--zeta 0.7 "
    cmd+="--iota 0.7 "
    #cmd+="--only-build-tensor "
    #cmd+="--verbose "
    cmd+="$PAIRTREE_INPUTS_DIR/$runid.ssm "
    cmd+="$resultsfn "
    cmd+=">$runid.stdout "
    cmd+="2>$runid.stderr) 2>$runid.time "

<<<<<<< HEAD
        #"--only-build-tensor" \
        #"--verbose" \
      echo "mkdir -p $outdir && cd $outdir && " \
        "TIMEFORMAT='%R %U %S'; time (" \
        "OMP_NUM_THREADS=1 " \
        "python3 $BASEDIR/bin/pairtree" \
        "--seed 1" \
        "--parallel $PARALLEL" \
        "--tree-chains $TREE_CHAINS" \
        "--trees-per-chain $TREES_PER_CHAIN" \
        "--phi-iterations $PHI_ITERATIONS" \
        "--phi-fitter $PHI_FITTER" \
        "--params $PAIRTREE_INPUTS_DIR/${runid}.nostruct.params.json" \
        "--thinned-frac $THINNED_FRAC" \
        "--burnin $BURNIN" \
        "--gamma 0.7" \
        "--zeta 0.7" \
        "--iota 0.7" \
        "$PAIRTREE_INPUTS_DIR/$runid.ssm" \
        "$resultsfn" \
        ">$runid.stdout" \
        "2>$runid.stderr) 2>$runid.time"
    ) #> $jobfn
    #sbatch $jobfn
=======
    echo -e $cmd > $jobfn
    sbatch $jobfn
>>>>>>> 30a6be69
    rm $jobfn
  done
}

function create_neutree {
  for resultsfn in $PAIRTREE_RESULTS_DIR/*/*.results.npz; do
    outdir=$(dirname $resultsfn)
    runid=$(basename $resultsfn | cut -d. -f1)
    basepath="${outdir}/${runid}"
    #is_big_K $runid || continue
    is_run_complete $resultsfn || continue

    (
      cmd="cd $outdir && "
      cmd+="OMP_NUM_THREADS=1 $PYTHON3 $SCRIPTDIR/convert_outputs.py "
      cmd+="$resultsfn "
      cmd+="${PAIRTREE_INPUTS_DIR}/${runid}.hbstruct.params.json "
      cmd+="${basepath}.neutree.pickle "
      echo $cmd
    )
  done
}

function create_mutrel_from_clustrel {
  for resultsfn in $PAIRTREE_RESULTS_DIR/*/*.results.npz; do
    outdir=$(dirname $resultsfn)
    runid=$(basename $resultsfn | cut -d. -f1)
    basepath="${outdir}/${runid}"
    #is_big_K $runid || continue
    is_run_complete $resultsfn || continue

    (
      cmd="cd $outdir && "
      cmd+="OMP_NUM_THREADS=1 $PYTHON3 $SCRIPTDIR/make_mutrel_from_clustrel.py "
      cmd+="$resultsfn "
      cmd+="${basepath}.clustrel_mutrel.npz "
      echo $cmd
    )
  done
}

function main {
  #run_pairtree | grep python3 | parallel -j2 --halt 1 --eta
  create_neutree | parallel -j80 --halt 1 --eta
  #create_mutrel_from_clustrel | sort --random-sort | parallel -j5 --halt 1 --eta
}

main<|MERGE_RESOLUTION|>--- conflicted
+++ resolved
@@ -16,17 +16,10 @@
 THINNED_FRAC=1.0
 BURNIN=0.333333
 
-<<<<<<< HEAD
-#BATCH=sims.smallalpha.pairtree.new
-#PAIRTREE_INPUTS_DIR=$BASEDIR/scratch/inputs/sims.smallalpha.pairtree
-#TRUTH_DIR=$BASEDIR/scratch/results/sims.smallalpha.truth
-#PAIRTREE_RESULTS_DIR=$BASEDIR/scratch/results/${BATCH}.${PHI_FITTER}
-=======
 BATCH=sims.smallalpha.pairtree
 PAIRTREE_INPUTS_DIR=$BASEDIR/scratch/inputs/$BATCH
 TRUTH_DIR=$BASEDIR/scratch/results/sims.smallalpha.truth
 PAIRTREE_RESULTS_DIR=$BASEDIR/scratch/results/${BATCH}.${PHI_FITTER}
->>>>>>> 30a6be69
 
 BATCH=steph.xeno.pairtree.hbstruct
 PAIRTREE_INPUTS_DIR=$EXPTSDIR/inputs/steph.xeno.pairtree
@@ -79,35 +72,8 @@
     cmd+=">$runid.stdout "
     cmd+="2>$runid.stderr) 2>$runid.time "
 
-<<<<<<< HEAD
-        #"--only-build-tensor" \
-        #"--verbose" \
-      echo "mkdir -p $outdir && cd $outdir && " \
-        "TIMEFORMAT='%R %U %S'; time (" \
-        "OMP_NUM_THREADS=1 " \
-        "python3 $BASEDIR/bin/pairtree" \
-        "--seed 1" \
-        "--parallel $PARALLEL" \
-        "--tree-chains $TREE_CHAINS" \
-        "--trees-per-chain $TREES_PER_CHAIN" \
-        "--phi-iterations $PHI_ITERATIONS" \
-        "--phi-fitter $PHI_FITTER" \
-        "--params $PAIRTREE_INPUTS_DIR/${runid}.nostruct.params.json" \
-        "--thinned-frac $THINNED_FRAC" \
-        "--burnin $BURNIN" \
-        "--gamma 0.7" \
-        "--zeta 0.7" \
-        "--iota 0.7" \
-        "$PAIRTREE_INPUTS_DIR/$runid.ssm" \
-        "$resultsfn" \
-        ">$runid.stdout" \
-        "2>$runid.stderr) 2>$runid.time"
-    ) #> $jobfn
-    #sbatch $jobfn
-=======
     echo -e $cmd > $jobfn
     sbatch $jobfn
->>>>>>> 30a6be69
     rm $jobfn
   done
 }
