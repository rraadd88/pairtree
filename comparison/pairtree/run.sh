--- conflicted
+++ resolved
@@ -9,7 +9,7 @@
 
 PARALLEL=40
 TREE_CHAINS=$PARALLEL
-TREES_PER_CHAIN=30000
+TREES_PER_CHAIN=3000
 PHI_ITERATIONS=10000
 PHI_FITTER=projection
 THINNED_FRAC=1.0
@@ -32,11 +32,7 @@
     runid=$(basename $ssmfn | cut -d. -f1)
     outdir="$PAIRTREE_RESULTS_DIR/$runid"
     resultsfn="$outdir/$runid.results.npz"
-<<<<<<< HEAD
-    [[  $runid =~ K100_ ]] || continue
-=======
-    #[[  $runid =~ K100_ ]] && continue
->>>>>>> a7deba48
+    #[[  $runid =~ K100_ ]] || continue
     #is_big_K $runid && continue
     is_run_complete $resultsfn && continue
     #[[ -f $resultsfn ]] || continue
@@ -76,35 +72,8 @@
     cmd+=">$runid.stdout "
     cmd+="2>$runid.stderr) 2>$runid.time "
 
-<<<<<<< HEAD
     echo -e $cmd > $jobfn
     sbatch $jobfn
-=======
-        #"--only-build-tensor" \
-        #"--verbose" \
-      echo "mkdir -p $outdir && cd $outdir && " \
-        "TIMEFORMAT='%R %U %S'; time (" \
-        "OMP_NUM_THREADS=1 " \
-        "python3 $BASEDIR/bin/pairtree" \
-        "--seed 1" \
-        "--parallel $PARALLEL" \
-        "--tree-chains $TREE_CHAINS" \
-        "--trees-per-chain $TREES_PER_CHAIN" \
-        "--phi-iterations $PHI_ITERATIONS" \
-        "--phi-fitter $PHI_FITTER" \
-        "--params $PAIRTREE_INPUTS_DIR/${runid}.params.json" \
-        "--thinned-frac $THINNED_FRAC" \
-        "--burnin $BURNIN" \
-        "--gamma 0.7" \
-        "--zeta 0.7" \
-        "--iota 0.7" \
-        "$PAIRTREE_INPUTS_DIR/$runid.ssm" \
-        "$resultsfn" \
-        ">$runid.stdout" \
-        "2>$runid.stderr) 2>$runid.time"
-    ) #> $jobfn
-    #sbatch $jobfn
->>>>>>> a7deba48
     rm $jobfn
   done
 }
